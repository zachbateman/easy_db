--- conflicted
+++ resolved
@@ -152,9 +152,6 @@
                 else:
                     sql = f'SELECT {", ".join(columns)} FROM "{tablename}";'
                 conn, cursor = self.connection(also_cursor=True)
-<<<<<<< HEAD
-                conn.set_progress_handler(progress_handler, 100)  # Can use to track progress
-=======
 
                 if progress_handler is not None:
                     if self.db_type == 'SQLITE3':  # progress_handler only currently working for sqlite
@@ -162,7 +159,6 @@
                     else:
                         print('progress_handler is only available for use with a SQLite database.')
 
->>>>>>> 5f3d61a2
                 self._pull_table_cache[requested_data_key] = util.list_of_dicts_from_query(cursor, sql, tablename, self.db_type)
                 conn.close()
             return self._pull_table_cache[requested_data_key]
